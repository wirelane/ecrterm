--- conflicted
+++ resolved
@@ -302,11 +302,7 @@
     * Allowed without master rights, but only for some commands
     """
     cmd_class = 0x06
-<<<<<<< HEAD
-    cmd_instr =  0xb0
-=======
     cmd_instr = 0xb0
->>>>>>> e884bcfe
 
 
 Packets.register(AbortCommand)
